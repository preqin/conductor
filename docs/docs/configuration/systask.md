--- conflicted
+++ resolved
@@ -510,7 +510,49 @@
   "optional": false
 }
 ```
-<<<<<<< HEAD
+## Kafka Publish Task
+
+A kafka Publish task is used to push messages to another microservice via kafka
+
+**Parameters:**
+
+The task expects an input parameter named ```kafka_request``` as part of the task's input with the following details:
+
+|name|description|
+|---|---|
+| bootStrapServers |bootStrapServers for connecting to given kafka.|
+|key|Key to be published|
+|keySerializer | Serializer used for serializing the key published to kafka.  One of the following can be set : <br/> 1. org.apache.kafka.common.serialization.IntegerSerializer<br/>2. org.apache.kafka.common.serialization.LongSerializer<br/>3. org.apache.kafka.common.serialization.StringSerializer. <br/>Default is String serializer  |
+|value| Value published to kafka|
+|requestTimeoutMs| Request timeout while publishing to kafka. If this value is not given the value is read from the property `kafka.publish.request.timeout.ms`. If the property is not set the value defaults to 100 |
+|headers|A map of additional kafka headers to be sent along with the request.|
+|topic|Topic to publish|
+
+
+**Kafka Task Output**
+
+Task status transitions to COMPLETED
+
+**Example**
+
+Task Input payload sample
+
+```json
+"kafka_request": {
+            "topic": "userTopic",
+            "value": "Message to publish",
+            "bootStrapServers":"localhost:9092",
+             "headers" :{
+              "x-Auth":"Auth-key"
+             },
+             "key":"123",
+             "keySerializer":"org.apache.kafka.common.serialization.IntegerSerializer"
+          }
+}
+```
+
+The task is marked as ```FAILED``` if the message could not be published to the Kafka queue. 
+
 
 ## Do While Task
 
@@ -557,48 +599,4 @@
             "startDelay": 0,
             "optional": false
         }
-```
-=======
-## Kafka Publish Task
-
-A kafka Publish task is used to push messages to another microservice via kafka
-
-**Parameters:**
-
-The task expects an input parameter named ```kafka_request``` as part of the task's input with the following details:
-
-|name|description|
-|---|---|
-| bootStrapServers |bootStrapServers for connecting to given kafka.|
-|key|Key to be published|
-|keySerializer | Serializer used for serializing the key published to kafka.  One of the following can be set : <br/> 1. org.apache.kafka.common.serialization.IntegerSerializer<br/>2. org.apache.kafka.common.serialization.LongSerializer<br/>3. org.apache.kafka.common.serialization.StringSerializer. <br/>Default is String serializer  |
-|value| Value published to kafka|
-|requestTimeoutMs| Request timeout while publishing to kafka. If this value is not given the value is read from the property `kafka.publish.request.timeout.ms`. If the property is not set the value defaults to 100 |
-|headers|A map of additional kafka headers to be sent along with the request.|
-|topic|Topic to publish|
-
-
-**Kafka Task Output**
-
-Task status transitions to COMPLETED
-
-**Example**
-
-Task Input payload sample
-
-```json
-"kafka_request": {
-            "topic": "userTopic",
-            "value": "Message to publish",
-            "bootStrapServers":"localhost:9092",
-             "headers" :{
-              "x-Auth":"Auth-key"
-             },
-             "key":"123",
-             "keySerializer":"org.apache.kafka.common.serialization.IntegerSerializer"
-          }
-}
-```
-
-The task is marked as ```FAILED``` if the message could not be published to the Kafka queue. 
->>>>>>> ad17287e
+```