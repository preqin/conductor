--- conflicted
+++ resolved
@@ -17,9 +17,7 @@
 
 import com.fasterxml.jackson.databind.ObjectMapper;
 import com.google.inject.AbstractModule;
-<<<<<<< HEAD
 import com.google.inject.Scopes;
-
 import com.netflix.archaius.guice.ArchaiusModule;
 import com.netflix.conductor.common.utils.JsonMapperProvider;
 import com.netflix.conductor.core.config.Configuration;
@@ -28,34 +26,14 @@
 import com.netflix.conductor.grpc.server.GRPCModule;
 import com.netflix.conductor.jetty.server.JettyModule;
 import com.netflix.runtime.health.guice.HealthModule;
-=======
-import com.google.inject.Provides;
-import com.netflix.conductor.common.utils.ExternalPayloadStorage;
-import com.netflix.conductor.contribs.http.HttpTask;
-import com.netflix.conductor.contribs.http.RestClientManager;
-import com.netflix.conductor.contribs.json.JsonJqTransform;
-import com.netflix.conductor.core.config.Configuration;
-import com.netflix.conductor.core.config.CoreModule;
-import com.netflix.conductor.core.utils.DummyPayloadStorage;
-import com.netflix.conductor.core.utils.S3PayloadStorage;
-import com.netflix.conductor.dao.RedisWorkflowModule;
-import com.netflix.conductor.dao.es.index.ElasticSearchModule;
-import com.netflix.conductor.dao.es5.index.ElasticSearchModuleV5;
-import com.netflix.conductor.dao.mysql.MySQLWorkflowModule;
-import com.netflix.dyno.connectionpool.HostSupplier;
-import redis.clients.jedis.JedisCommands;
->>>>>>> 8281b452
 
 import java.util.concurrent.ExecutorService;
-
-import static com.netflix.conductor.server.ConductorServer.ExternalPayloadStorageType.S3;
 
 /**
  * @author Viren
  *
  */
 public class ServerModule extends AbstractModule {
-<<<<<<< HEAD
 
     @Override
     protected void configure() {
@@ -69,89 +47,4 @@
         bind(Configuration.class).to(SystemPropertiesDynomiteConfiguration.class);
         bind(ExecutorService.class).toProvider(ExecutorServiceProvider.class).in(Scopes.SINGLETON);
     }
-=======
-	
-	private int maxThreads = 50;
-	
-	private ExecutorService es;
-	
-	private JedisCommands dynoConn;
-	
-	private HostSupplier hostSupplier;
-	
-	private String region;
-	
-	private String localRack;
-	
-	private ConductorConfig conductorConfig;
-	
-	private ConductorServer.DB db;
-
-	private ConductorServer.ExternalPayloadStorageType externalPayloadStorageType;
-
-	public ServerModule(JedisCommands jedis, HostSupplier hostSupplier, ConductorConfig conductorConfig, ConductorServer.DB db, ConductorServer.ExternalPayloadStorageType externalPayloadStorageType) {
-		this.dynoConn = jedis;
-		this.hostSupplier = hostSupplier;
-		this.conductorConfig = conductorConfig;
-		this.region = conductorConfig.getRegion();
-		this.localRack = conductorConfig.getAvailabilityZone();
-		this.db = db;
-		this.externalPayloadStorageType = externalPayloadStorageType;
-	}
-	
-	@Override
-	protected void configure() {
-
-		configureExecutorService();
-
-		bind(Configuration.class).toInstance(conductorConfig);
-
-		if (db == ConductorServer.DB.mysql) {
-			install(new MySQLWorkflowModule());
-		} else {
-			install(new RedisWorkflowModule(conductorConfig, dynoConn, hostSupplier));
-		}
-
-		if (conductorConfig.getProperty("workflow.elasticsearch.version", "2").equals("5")){
-			install(new ElasticSearchModuleV5());
-		}
-		else {
-			// Use ES2 as default.
-			install(new ElasticSearchModule());
-		}
-
-		install(new CoreModule());
-		install(new JerseyModule());
-
-		new HttpTask(new RestClientManager(), conductorConfig);
-		new JsonJqTransform();
-
-		List<AbstractModule> additionalModules = conductorConfig.getAdditionalModules();
-		if(additionalModules != null) {
-			for(AbstractModule additionalModule : additionalModules) {
-				install(additionalModule);
-			}
-		}
-
-		if (externalPayloadStorageType == S3) {
-			bind(ExternalPayloadStorage.class).to(S3PayloadStorage.class);
-		} else {
-			bind(ExternalPayloadStorage.class).to(DummyPayloadStorage.class);
-		}
-	}
-	
-	@Provides
-	public ExecutorService getExecutorService(){
-		return this.es;
-	}
-	
-	private void configureExecutorService(){
-		AtomicInteger count = new AtomicInteger(0);
-		this.es = java.util.concurrent.Executors.newFixedThreadPool(maxThreads, runnable -> {
-            Thread conductorWorkerThread = new Thread(runnable);
-            conductorWorkerThread.setName("conductor-worker-" + count.getAndIncrement());
-            return conductorWorkerThread;
-        });
-	}
->>>>>>> 8281b452
 }