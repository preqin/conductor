--- conflicted
+++ resolved
@@ -62,11 +62,7 @@
     revKafka = '2.6.0'
     revMicrometer = '1.13.1'
     revPrometheus = '0.9.0'
-<<<<<<< HEAD
-    revElasticSearch7 = '7.10.2'
-=======
     revElasticSearch7 = '7.17.11'
->>>>>>> 239e64f4
     revCodec = '1.15'
     revAzureStorageBlobSdk = '12.25.1'
     revNatsStreaming = '2.6.5'
