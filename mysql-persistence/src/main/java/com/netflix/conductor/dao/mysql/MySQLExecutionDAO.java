package com.netflix.conductor.dao.mysql;

import java.sql.Connection;
import java.text.SimpleDateFormat;
import java.util.ArrayList;
import java.util.Comparator;
import java.util.Date;
import java.util.LinkedList;
import java.util.List;
import java.util.stream.Collectors;

import javax.inject.Inject;
import javax.inject.Singleton;
import javax.sql.DataSource;

import com.fasterxml.jackson.databind.ObjectMapper;
import com.google.common.annotations.VisibleForTesting;
import com.google.common.base.Preconditions;
import com.google.common.collect.Lists;
import com.netflix.conductor.common.metadata.events.EventExecution;
import com.netflix.conductor.common.metadata.tasks.PollData;
import com.netflix.conductor.common.metadata.tasks.Task;
import com.netflix.conductor.common.metadata.tasks.TaskDef;
import com.netflix.conductor.common.metadata.tasks.TaskExecLog;
import com.netflix.conductor.common.run.Workflow;
import com.netflix.conductor.core.events.queue.Message;
import com.netflix.conductor.core.execution.ApplicationException;
import com.netflix.conductor.dao.ExecutionDAO;
import com.netflix.conductor.dao.IndexDAO;
import com.netflix.conductor.metrics.Monitors;

<<<<<<< HEAD
@Singleton
=======
import javax.inject.Inject;
import javax.sql.DataSource;
import java.sql.Connection;
import java.text.SimpleDateFormat;
import java.util.ArrayList;
import java.util.Comparator;
import java.util.Date;
import java.util.LinkedList;
import java.util.List;
import java.util.Optional;
import java.util.stream.Collectors;

>>>>>>> 04e5c475
public class MySQLExecutionDAO extends MySQLBaseDAO implements ExecutionDAO {

    private static final String ARCHIVED_FIELD = "archived";
    private static final String RAW_JSON_FIELD = "rawJSON";

    private IndexDAO indexer;

    @Inject
    public MySQLExecutionDAO(IndexDAO indexer, ObjectMapper om, DataSource dataSource) {
        super(om, dataSource);
        this.indexer = indexer;
    }

    private static String dateStr(Long timeInMs) {
        Date date = new Date(timeInMs);
        return dateStr(date);
    }

    private static String dateStr(Date date) {
        SimpleDateFormat format = new SimpleDateFormat("yyyyMMdd");
        return format.format(date);
    }

    @Override
    public List<Task> getPendingTasksByWorkflow(String taskDefName, String workflowId) {
        // @formatter:off
        String GET_IN_PROGRESS_TASKS_FOR_WORKFLOW = "SELECT json_data FROM task_in_progress tip "
                + "INNER JOIN task t ON t.task_id = tip.task_id " + "WHERE task_def_name = ? AND workflow_id = ?";
        // @formatter:on

        return queryWithTransaction(GET_IN_PROGRESS_TASKS_FOR_WORKFLOW,
                q -> q.addParameter(taskDefName).addParameter(workflowId).executeAndFetch(Task.class));
    }

    @Override
    public List<Task> getTasks(String taskDefName, String startKey, int count) {
        List<Task> tasks = new ArrayList<>(count);

        List<Task> pendingTasks = getPendingTasksForTaskType(taskDefName);
        boolean startKeyFound = startKey == null;
        int found = 0;
        for (Task pendingTask : pendingTasks) {
            if (!startKeyFound) {
                if (pendingTask.getTaskId().equals(startKey)) {
                    startKeyFound = true;
                    // noinspection ConstantConditions
                    if (startKey != null) {
                        continue;
                    }
                }
            }
            if (startKeyFound && found < count) {
                tasks.add(pendingTask);
                found++;
            }
        }

        return tasks;
    }

    private static String taskKey(Task task) {
        return task.getReferenceTaskName() + "_" + task.getRetryCount();
    }

    @Override
    public List<Task> createTasks(List<Task> tasks) {
        List<Task> created = Lists.newArrayListWithCapacity(tasks.size());

        withTransaction(connection -> {
            for (Task task : tasks) {
                validate(task);

                task.setScheduledTime(System.currentTimeMillis());

                final String taskKey = taskKey(task);

                boolean scheduledTaskAdded = addScheduledTask(connection, task, taskKey);

                if (!scheduledTaskAdded) {
                    logger.trace("Task already scheduled, skipping the run " + task.getTaskId() + ", ref="
                            + task.getReferenceTaskName() + ", key=" + taskKey);
                    continue;
                }

                insertOrUpdateTaskData(connection, task);
                addWorkflowToTaskMapping(connection, task);
                addTaskInProgress(connection, task);
                updateTask(connection, task);

                created.add(task);
            }
        });

        return created;
    }

    @Override
    public void updateTask(Task task) {
        withTransaction(connection -> updateTask(connection, task));
    }

    /**
     * This is a dummy implementation and this feature is not for Mysql backed
     * Conductor
     * @param task:
     *            which needs to be evaluated whether it is rateLimited or not
     * @return
     */
    @Override
    public boolean exceedsRateLimitPerFrequency(Task task) {
        return false;
    }

    @Override
    public boolean exceedsInProgressLimit(Task task) {

        Optional<TaskDef> taskDefinition = task.getTaskDefinition();
        if (!taskDefinition.isPresent()) {
            return false;
        }

        TaskDef taskDef = taskDefinition.get();

        int limit = taskDef.concurrencyLimit();
        if (limit <= 0) {
            return false;
        }

        long current = getInProgressTaskCount(task.getTaskDefName());

        if (current >= limit) {
            Monitors.recordTaskConcurrentExecutionLimited(task.getTaskDefName(), limit);
            return true;
        }

        logger.info("Task execution count for {}: limit={}, current={}", task.getTaskDefName(), limit,
                getInProgressTaskCount(task.getTaskDefName()));

        String taskId = task.getTaskId();

        List<String> tasksInProgressInOrderOfArrival = findAllTasksInProgressInOrderOfArrival(task, limit);

        boolean rateLimited = !tasksInProgressInOrderOfArrival.contains(taskId);

        if (rateLimited) {
            logger.info("Task execution count limited. {}, limit {}, current {}", task.getTaskDefName(), limit,
                    getInProgressTaskCount(task.getTaskDefName()));
            Monitors.recordTaskConcurrentExecutionLimited(task.getTaskDefName(), limit);
        }

        return rateLimited;
    }

    @Override
    public void updateTasks(List<Task> tasks) {
        withTransaction(connection -> tasks.forEach(task -> updateTask(connection, task)));
    }

    @Override
    public void addTaskExecLog(List<TaskExecLog> log) {
        indexer.addTaskExecutionLogs(log);
    }

    @Override
    public void removeTask(String taskId) {
        Task task = getTask(taskId);

        if (task == null) {
            logger.warn("No such Task by id {}", taskId);
            return;
        }

        final String taskKey = taskKey(task);

        withTransaction(connection -> {
            removeScheduledTask(connection, task, taskKey);
            removeWorkflowToTaskMapping(connection, task);
            removeTaskInProgress(connection, task);
            removeTaskData(connection, task);
        });
    }

    @Override
    public Task getTask(String taskId) {
        String GET_TASK = "SELECT json_data FROM task WHERE task_id = ?";
        return queryWithTransaction(GET_TASK, q -> q.addParameter(taskId).executeAndFetchFirst(Task.class));
    }

    @Override
    public List<Task> getTasks(List<String> taskIds) {
        if (taskIds.isEmpty()) {
            return Lists.newArrayList();
        }
        return getWithTransaction(c -> getTasks(c, taskIds));
    }

    @Override
    public List<Task> getPendingTasksForTaskType(String taskName) {
        Preconditions.checkNotNull(taskName, "task name cannot be null");
        // @formatter:off
        String GET_IN_PROGRESS_TASKS_FOR_TYPE = "SELECT json_data FROM task_in_progress tip "
                + "INNER JOIN task t ON t.task_id = tip.task_id " + "WHERE task_def_name = ?";
        // @formatter:on

        return queryWithTransaction(GET_IN_PROGRESS_TASKS_FOR_TYPE,
                q -> q.addParameter(taskName).executeAndFetch(Task.class));
    }

    @Override
    public List<Task> getTasksForWorkflow(String workflowId) {
        String GET_TASKS_FOR_WORKFLOW = "SELECT task_id FROM workflow_to_task WHERE workflow_id = ?";
        return getWithTransaction(tx -> query(tx, GET_TASKS_FOR_WORKFLOW, q -> {
            List<String> taskIds = q.addParameter(workflowId).executeScalarList(String.class);
            return getTasks(tx, taskIds);
        }));
    }

    @Override
    public String createWorkflow(Workflow workflow) {
        workflow.setCreateTime(System.currentTimeMillis());
        return insertOrUpdateWorkflow(workflow, false);
    }

    @Override
    public String updateWorkflow(Workflow workflow) {
        workflow.setUpdateTime(System.currentTimeMillis());
        return insertOrUpdateWorkflow(workflow, true);
    }

    @Override
    public void removeWorkflow(String workflowId, boolean archiveWorkflow) {
        try {
            Workflow wf = getWorkflow(workflowId, true);

            if (archiveWorkflow) {
                // Add to elasticsearch
                indexer.updateWorkflow(workflowId, new String[] { RAW_JSON_FIELD, ARCHIVED_FIELD },
                        new Object[] { objectMapper.writeValueAsString(wf), true });
            } else {
                // Not archiving, also remove workflowId from index
                indexer.removeWorkflow(workflowId);
            }

            withTransaction(connection -> {
                removeWorkflowDefToWorkflowMapping(connection, wf);
                removeWorkflow(connection, workflowId);
                removePendingWorkflow(connection, wf.getWorkflowName(), workflowId);
            });

            for (Task task : wf.getTasks()) {
                removeTask(task.getTaskId());
            }

        } catch (Exception e) {
            throw new ApplicationException("Unable to remove workflow " + workflowId, e);
        }
    }

    @Override
    public void removeFromPendingWorkflow(String workflowType, String workflowId) {
        withTransaction(connection -> removePendingWorkflow(connection, workflowType, workflowId));
    }

    @Override
    public Workflow getWorkflow(String workflowId) {
        return getWorkflow(workflowId, true);
    }

    @Override
    public Workflow getWorkflow(String workflowId, boolean includeTasks) {
        Workflow workflow = getWithTransaction(tx -> readWorkflow(tx, workflowId));

        if (workflow != null) {
            if (includeTasks) {
                List<Task> tasks = getTasksForWorkflow(workflowId);
                tasks.sort(Comparator.comparingLong(Task::getScheduledTime).thenComparingInt(Task::getSeq));
                workflow.setTasks(tasks);
            }
        } else {
            // try from the archive
            // Expected to include tasks.
            workflow = readWorkflowFromArchive(workflowId);
        }

        if (!includeTasks) {
            workflow.getTasks().clear();
        }
        return workflow;
    }

    @Override
    public List<String> getRunningWorkflowIds(String workflowName) {
        Preconditions.checkNotNull(workflowName, "workflowName cannot be null");
        String GET_PENDING_WORKFLOW_IDS = "SELECT workflow_id FROM workflow_pending WHERE workflow_type = ?";

        return queryWithTransaction(GET_PENDING_WORKFLOW_IDS,
                q -> q.addParameter(workflowName).executeScalarList(String.class));
    }

    @Override
    public List<Workflow> getPendingWorkflowsByType(String workflowName) {
        Preconditions.checkNotNull(workflowName, "workflowName cannot be null");
        return getRunningWorkflowIds(workflowName).stream().map(this::getWorkflow).collect(Collectors.toList());
    }

    @Override
    public long getPendingWorkflowCount(String workflowName) {
        Preconditions.checkNotNull(workflowName, "workflowName cannot be null");
        String GET_PENDING_WORKFLOW_COUNT = "SELECT COUNT(*) FROM workflow_pending WHERE workflow_type = ?";

        return queryWithTransaction(GET_PENDING_WORKFLOW_COUNT, q -> q.addParameter(workflowName).executeCount());
    }

    @Override
    public long getInProgressTaskCount(String taskDefName) {
        String GET_IN_PROGRESS_TASK_COUNT = "SELECT COUNT(*) FROM task_in_progress WHERE task_def_name = ? AND in_progress_status = true";

        return queryWithTransaction(GET_IN_PROGRESS_TASK_COUNT, q -> q.addParameter(taskDefName).executeCount());
    }

    @Override
    public List<Workflow> getWorkflowsByType(String workflowName, Long startTime, Long endTime) {
        Preconditions.checkNotNull(workflowName, "workflowName cannot be null");
        Preconditions.checkNotNull(startTime, "startTime cannot be null");
        Preconditions.checkNotNull(endTime, "endTime cannot be null");

        List<Workflow> workflows = new LinkedList<>();

        withTransaction(tx -> {
            // @formatter:off
            String GET_ALL_WORKFLOWS_FOR_WORKFLOW_DEF = "SELECT workflow_id FROM workflow_def_to_workflow "
                    + "WHERE workflow_def = ? AND date_str BETWEEN ? AND ?";
            // @formatter:on

            List<String> workflowIds = query(tx, GET_ALL_WORKFLOWS_FOR_WORKFLOW_DEF, q -> q.addParameter(workflowName)
                    .addParameter(dateStr(startTime)).addParameter(dateStr(endTime)).executeScalarList(String.class));
            workflowIds.forEach(workflowId -> {
                try {
                    Workflow wf = getWorkflow(workflowId);
                    if (wf.getCreateTime() >= startTime && wf.getCreateTime() <= endTime) {
                        workflows.add(wf);
                    }
                } catch (Exception e) {
                    logger.error("Unable to load workflow id {} with name {}", workflowId, workflowName, e);
                }
            });
        });

        return workflows;
    }

    @Override
    public List<Workflow> getWorkflowsByCorrelationId(String correlationId, boolean includeTasks) {
        Preconditions.checkNotNull(correlationId, "correlationId cannot be null");
        String GET_WORKFLOWS_BY_CORRELATION_ID = "SELECT workflow_id FROM workflow WHERE correlation_id = ?";

        return queryWithTransaction(GET_WORKFLOWS_BY_CORRELATION_ID,
                q -> q.addParameter(correlationId).executeScalarList(String.class).stream()
                        .map(workflowId -> getWorkflow(workflowId, includeTasks)).collect(Collectors.toList()));
    }

    @Override
    public boolean addEventExecution(EventExecution eventExecution) {
        try {
            boolean added = getWithTransaction(tx -> insertEventExecution(tx, eventExecution));
            if (added) {
                indexer.addEventExecution(eventExecution);
                return true;
            }
            return false;
        } catch (Exception e) {
            throw new ApplicationException(ApplicationException.Code.BACKEND_ERROR,
                    "Unable to add event execution " + eventExecution.getId(), e);
        }
    }

    @Override
    public void removeEventExecution(EventExecution eventExecution) {
        try {
            withTransaction(tx -> removeEventExecution(tx, eventExecution));
        } catch (Exception e) {
            throw new ApplicationException(ApplicationException.Code.BACKEND_ERROR,
                    "Unable to remove event execution " + eventExecution.getId(), e);
        }
    }

    @Override
    public void updateEventExecution(EventExecution eventExecution) {
        try {
            withTransaction(tx -> updateEventExecution(tx, eventExecution));
            indexer.addEventExecution(eventExecution);
        } catch (Exception e) {
            throw new ApplicationException(ApplicationException.Code.BACKEND_ERROR,
                    "Unable to update event execution " + eventExecution.getId(), e);
        }
    }

    @Override
    public List<EventExecution> getEventExecutions(String eventHandlerName, String eventName, String messageId,
            int max) {
        try {
            List<EventExecution> executions = Lists.newLinkedList();
            withTransaction(tx -> {
                for (int i = 0; i < max; i++) {
                    String executionId = messageId + "_" + i; // see EventProcessor.handle to understand how the
                    // execution id is set
                    EventExecution ee = readEventExecution(tx, eventHandlerName, eventName, messageId, executionId);
                    if (ee == null) {
                        break;
                    }
                    executions.add(ee);
                }
            });
            return executions;
        } catch (Exception e) {
            String message = String.format(
                    "Unable to get event executions for eventHandlerName=%s, eventName=%s, messageId=%s",
                    eventHandlerName, eventName, messageId);
            throw new ApplicationException(ApplicationException.Code.BACKEND_ERROR, message, e);
        }
    }

    @Override
    public void addMessage(String queue, Message msg) {
        indexer.addMessage(queue, msg);
    }

    @Override
    public void updateLastPoll(String taskDefName, String domain, String workerId) {
        Preconditions.checkNotNull(taskDefName, "taskDefName name cannot be null");
        PollData pollData = new PollData(taskDefName, domain, workerId, System.currentTimeMillis());
        String effectiveDomain = (domain == null) ? "DEFAULT" : domain;
        withTransaction(tx -> insertOrUpdatePollData(tx, pollData, effectiveDomain));
    }

    @Override
    public PollData getPollData(String taskDefName, String domain) {
        Preconditions.checkNotNull(taskDefName, "taskDefName name cannot be null");
        String effectiveDomain = (domain == null) ? "DEFAULT" : domain;
        return getWithTransaction(tx -> readPollData(tx, taskDefName, effectiveDomain));
    }

    @Override
    public List<PollData> getPollData(String taskDefName) {
        Preconditions.checkNotNull(taskDefName, "taskDefName name cannot be null");
        return readAllPollData(taskDefName);
    }

    private List<Task> getTasks(Connection connection, List<String> taskIds) {
        if (taskIds.isEmpty()) {
            return Lists.newArrayList();
        }

        // Generate a formatted query string with a variable number of bind params based
        // on taskIds.size()
        final String GET_TASKS_FOR_IDS = String.format(
                "SELECT json_data FROM task WHERE task_id IN (%s) AND json_data IS NOT NULL",
                Query.generateInBindings(taskIds.size()));

        return query(connection, GET_TASKS_FOR_IDS, q -> q.addParameters(taskIds).executeAndFetch(Task.class));
    }

    private String insertOrUpdateWorkflow(Workflow workflow, boolean update) {
        Preconditions.checkNotNull(workflow, "workflow object cannot be null");

        boolean terminal = workflow.getStatus().isTerminal();

        if (terminal) {
            workflow.setEndTime(System.currentTimeMillis());
        }

        List<Task> tasks = workflow.getTasks();
        workflow.setTasks(Lists.newLinkedList());

        withTransaction(tx -> {
            if (!update) {
                addWorkflow(tx, workflow);
                addWorkflowDefToWorkflowMapping(tx, workflow);
            } else {
                updateWorkflow(tx, workflow);
            }

            if (terminal) {
                removePendingWorkflow(tx, workflow.getWorkflowName(), workflow.getWorkflowId());
            } else {
                addPendingWorkflow(tx, workflow.getWorkflowName(), workflow.getWorkflowId());
            }
        });

        workflow.setTasks(tasks);
        indexer.indexWorkflow(workflow);
        return workflow.getWorkflowId();
    }

    private void updateTask(Connection connection, Task task) {
        task.setUpdateTime(System.currentTimeMillis());
        if (task.getStatus() != null && task.getStatus().isTerminal()) {
            task.setEndTime(System.currentTimeMillis());
        }

        Optional<TaskDef> taskDefinition = task.getTaskDefinition();

        if (taskDefinition.isPresent() && taskDefinition.get().concurrencyLimit() > 0) {
            boolean inProgress = task.getStatus() != null && task.getStatus().equals(Task.Status.IN_PROGRESS);
            updateInProgressStatus(connection, task, inProgress);
        }

        insertOrUpdateTaskData(connection, task);

        if (task.getStatus() != null && task.getStatus().isTerminal()) {
            removeTaskInProgress(connection, task);
        }

        addWorkflowToTaskMapping(connection, task);

        indexer.indexTask(task);
    }

    private Workflow readWorkflow(Connection connection, String workflowId) {
        String GET_WORKFLOW = "SELECT json_data FROM workflow WHERE workflow_id = ?";

        return query(connection, GET_WORKFLOW, q -> q.addParameter(workflowId).executeAndFetchFirst(Workflow.class));
    }

    private Workflow readWorkflowFromArchive(String workflowId) {
        String json = indexer.get(workflowId, RAW_JSON_FIELD);
        if (json != null) {
            return readValue(json, Workflow.class);
        } else {
            throw new ApplicationException(ApplicationException.Code.NOT_FOUND,
                    "No such workflow found by id: " + workflowId);
        }
    }

    private void addWorkflow(Connection connection, Workflow workflow) {
        String INSERT_WORKFLOW = "INSERT INTO workflow (workflow_id, correlation_id, json_data) VALUES (?, ?, ?)";

        execute(connection, INSERT_WORKFLOW, q -> q.addParameter(workflow.getWorkflowId())
                .addParameter(workflow.getCorrelationId()).addJsonParameter(workflow).executeUpdate());
    }

    private void updateWorkflow(Connection connection, Workflow workflow) {
        String UPDATE_WORKFLOW = "UPDATE workflow SET json_data = ?, modified_on = CURRENT_TIMESTAMP WHERE workflow_id = ?";

        execute(connection, UPDATE_WORKFLOW,
                q -> q.addJsonParameter(workflow).addParameter(workflow.getWorkflowId()).executeUpdate());
    }

    private void removeWorkflow(Connection connection, String workflowId) {
        String REMOVE_WORKFLOW = "DELETE FROM workflow WHERE workflow_id = ?";
        execute(connection, REMOVE_WORKFLOW, q -> q.addParameter(workflowId).executeDelete());
    }

    private void addPendingWorkflow(Connection connection, String workflowType, String workflowId) {

        String INSERT_PENDING_WORKFLOW = "INSERT IGNORE INTO workflow_pending (workflow_type, workflow_id) VALUES (?, ?)";

        execute(connection, INSERT_PENDING_WORKFLOW,
                q -> q.addParameter(workflowType).addParameter(workflowId).executeUpdate());

    }

    private void removePendingWorkflow(Connection connection, String workflowType, String workflowId) {
        String REMOVE_PENDING_WORKFLOW = "DELETE FROM workflow_pending WHERE workflow_type = ? AND workflow_id = ?";

        execute(connection, REMOVE_PENDING_WORKFLOW,
                q -> q.addParameter(workflowType).addParameter(workflowId).executeDelete());
    }

    private void insertOrUpdateTaskData(Connection connection, Task task) {

        String INSERT_TASK = "INSERT INTO task (task_id, json_data, modified_on) VALUES (?, ?, CURRENT_TIMESTAMP) ON DUPLICATE KEY UPDATE json_data=VALUES(json_data), modified_on=VALUES(modified_on)";
        execute(connection, INSERT_TASK, q -> q.addParameter(task.getTaskId()).addJsonParameter(task).executeUpdate());

    }

    private void removeTaskData(Connection connection, Task task) {
        String REMOVE_TASK = "DELETE FROM task WHERE task_id = ?";
        execute(connection, REMOVE_TASK, q -> q.addParameter(task.getTaskId()).executeDelete());
    }

    private void addWorkflowToTaskMapping(Connection connection, Task task) {

        String INSERT_WORKFLOW_TO_TASK = "INSERT IGNORE INTO workflow_to_task (workflow_id, task_id) VALUES (?, ?)";

        execute(connection, INSERT_WORKFLOW_TO_TASK,
                q -> q.addParameter(task.getWorkflowInstanceId()).addParameter(task.getTaskId()).executeUpdate());

    }

    private void removeWorkflowToTaskMapping(Connection connection, Task task) {
        String REMOVE_WORKFLOW_TO_TASK = "DELETE FROM workflow_to_task WHERE workflow_id = ? AND task_id = ?";

        execute(connection, REMOVE_WORKFLOW_TO_TASK,
                q -> q.addParameter(task.getWorkflowInstanceId()).addParameter(task.getTaskId()).executeDelete());
    }

    private void addWorkflowDefToWorkflowMapping(Connection connection, Workflow workflow) {
        String INSERT_WORKFLOW_DEF_TO_WORKFLOW = "INSERT INTO workflow_def_to_workflow (workflow_def, date_str, workflow_id) VALUES (?, ?, ?)";

        execute(connection, INSERT_WORKFLOW_DEF_TO_WORKFLOW,
                q -> q.addParameter(workflow.getWorkflowName()).addParameter(dateStr(workflow.getCreateTime()))
                        .addParameter(workflow.getWorkflowId()).executeUpdate());
    }

    private void removeWorkflowDefToWorkflowMapping(Connection connection, Workflow workflow) {
        String REMOVE_WORKFLOW_DEF_TO_WORKFLOW = "DELETE FROM workflow_def_to_workflow WHERE workflow_def = ? AND date_str = ? AND workflow_id = ?";

        execute(connection, REMOVE_WORKFLOW_DEF_TO_WORKFLOW,
                q -> q.addParameter(workflow.getWorkflowName()).addParameter(dateStr(workflow.getCreateTime()))
                        .addParameter(workflow.getWorkflowId()).executeUpdate());
    }

    @VisibleForTesting
    boolean addScheduledTask(Connection connection, Task task, String taskKey) {

        final String INSERT_IGNORE_SCHEDULED_TASK = "INSERT IGNORE INTO task_scheduled (workflow_id, task_key, task_id) VALUES (?, ?, ?)";

        int count = query(connection, INSERT_IGNORE_SCHEDULED_TASK, q -> q.addParameter(task.getWorkflowInstanceId())
                .addParameter(taskKey).addParameter(task.getTaskId()).executeUpdate());
        return count > 0;

    }

    private void removeScheduledTask(Connection connection, Task task, String taskKey) {
        String REMOVE_SCHEDULED_TASK = "DELETE FROM task_scheduled WHERE workflow_id = ? AND task_key = ?";
        execute(connection, REMOVE_SCHEDULED_TASK,
                q -> q.addParameter(task.getWorkflowInstanceId()).addParameter(taskKey).executeDelete());
    }

    private void addTaskInProgress(Connection connection, Task task) {
        String EXISTS_IN_PROGRESS_TASK = "SELECT EXISTS(SELECT 1 FROM task_in_progress WHERE task_def_name = ? AND task_id = ?)";

        boolean exist = query(connection, EXISTS_IN_PROGRESS_TASK,
                q -> q.addParameter(task.getTaskDefName()).addParameter(task.getTaskId()).exists());

        if (!exist) {
            String INSERT_IN_PROGRESS_TASK = "INSERT INTO task_in_progress (task_def_name, task_id, workflow_id) VALUES (?, ?, ?)";

            execute(connection, INSERT_IN_PROGRESS_TASK, q -> q.addParameter(task.getTaskDefName())
                    .addParameter(task.getTaskId()).addParameter(task.getWorkflowInstanceId()).executeUpdate());
        }
    }

    private void removeTaskInProgress(Connection connection, Task task) {
        String REMOVE_IN_PROGRESS_TASK = "DELETE FROM task_in_progress WHERE task_def_name = ? AND task_id = ?";

        execute(connection, REMOVE_IN_PROGRESS_TASK,
                q -> q.addParameter(task.getTaskDefName()).addParameter(task.getTaskId()).executeUpdate());
    }

    private void updateInProgressStatus(Connection connection, Task task, boolean inProgress) {
        String UPDATE_IN_PROGRESS_TASK_STATUS = "UPDATE task_in_progress SET in_progress_status = ?, modified_on = CURRENT_TIMESTAMP "
                + "WHERE task_def_name = ? AND task_id = ?";

        execute(connection, UPDATE_IN_PROGRESS_TASK_STATUS, q -> q.addParameter(inProgress)
                .addParameter(task.getTaskDefName()).addParameter(task.getTaskId()).executeUpdate());
    }

    private boolean insertEventExecution(Connection connection, EventExecution eventExecution) {
        // @formatter:off
        String EXISTS_EVENT_EXECUTION = "SELECT EXISTS(SELECT 1 FROM event_execution " + "WHERE event_handler_name = ? "
                + "AND event_name = ? " + "AND message_id = ? " + "AND execution_id = ?)";
        // @formatter:on

        boolean exist = query(connection, EXISTS_EVENT_EXECUTION,
                q -> q.addParameter(eventExecution.getName()).addParameter(eventExecution.getEvent())
                        .addParameter(eventExecution.getMessageId()).addParameter(eventExecution.getId()).exists());

        if (!exist) {
            String INSERT_EVENT_EXECUTION = "INSERT INTO event_execution (event_handler_name, event_name, message_id, execution_id, json_data) "
                    + "VALUES (?, ?, ?, ?, ?)";

            execute(connection, INSERT_EVENT_EXECUTION,
                    q -> q.addParameter(eventExecution.getName()).addParameter(eventExecution.getEvent())
                            .addParameter(eventExecution.getMessageId()).addParameter(eventExecution.getId())
                            .addJsonParameter(eventExecution).executeUpdate());
        }
        return false;
    }

    private void updateEventExecution(Connection connection, EventExecution eventExecution) {
        // @formatter:off
        String UPDATE_EVENT_EXECUTION = "UPDATE event_execution SET " + "json_data = ?, "
                + "modified_on = CURRENT_TIMESTAMP " + "WHERE event_handler_name = ? " + "AND event_name = ? "
                + "AND message_id = ? " + "AND execution_id = ?";
        // @formatter:on

        execute(connection, UPDATE_EVENT_EXECUTION,
                q -> q.addJsonParameter(eventExecution).addParameter(eventExecution.getName())
                        .addParameter(eventExecution.getEvent()).addParameter(eventExecution.getMessageId())
                        .addParameter(eventExecution.getId()).executeUpdate());
    }

    private void removeEventExecution(Connection connection, EventExecution eventExecution) {
        String REMOVE_EVENT_EXECUTION = "DELETE FROM event_execution " + "WHERE event_handler_name = ? "
                + "AND event_name = ? " + "AND message_id = ? " + "AND execution_id = ?";

        execute(connection, REMOVE_EVENT_EXECUTION,
                q -> q.addParameter(eventExecution.getName()).addParameter(eventExecution.getEvent())
                        .addParameter(eventExecution.getMessageId()).addParameter(eventExecution.getId())
                        .executeUpdate());
    }

    private EventExecution readEventExecution(Connection connection, String eventHandlerName, String eventName,
            String messageId, String executionId) {
        // @formatter:off
        String GET_EVENT_EXECUTION = "SELECT json_data FROM event_execution " + "WHERE event_handler_name = ? "
                + "AND event_name = ? " + "AND message_id = ? " + "AND execution_id = ?";
        // @formatter:on
        return query(connection, GET_EVENT_EXECUTION, q -> q.addParameter(eventHandlerName).addParameter(eventName)
                .addParameter(messageId).addParameter(executionId).executeAndFetchFirst(EventExecution.class));
    }

    private void insertOrUpdatePollData(Connection connection, PollData pollData, String domain) {

        String INSERT_POLL_DATA = "INSERT INTO poll_data (queue_name, domain, json_data, modified_on) VALUES (?, ?, ?, CURRENT_TIMESTAMP) ON DUPLICATE KEY UPDATE json_data=VALUES(json_data), modified_on=VALUES(modified_on)";
        execute(connection, INSERT_POLL_DATA, q -> q.addParameter(pollData.getQueueName()).addParameter(domain)
                .addJsonParameter(pollData).executeUpdate());
    }

    private PollData readPollData(Connection connection, String queueName, String domain) {
        String GET_POLL_DATA = "SELECT json_data FROM poll_data WHERE queue_name = ? AND domain = ?";
        return query(connection, GET_POLL_DATA,
                q -> q.addParameter(queueName).addParameter(domain).executeAndFetchFirst(PollData.class));
    }

    private List<PollData> readAllPollData(String queueName) {
        String GET_ALL_POLL_DATA = "SELECT json_data FROM poll_data WHERE queue_name = ?";
        return queryWithTransaction(GET_ALL_POLL_DATA, q -> q.addParameter(queueName).executeAndFetch(PollData.class));
    }

    private List<String> findAllTasksInProgressInOrderOfArrival(Task task, int limit) {
        String GET_IN_PROGRESS_TASKS_WITH_LIMIT = "SELECT task_id FROM task_in_progress WHERE task_def_name = ? ORDER BY id LIMIT ?";

        return queryWithTransaction(GET_IN_PROGRESS_TASKS_WITH_LIMIT,
                q -> q.addParameter(task.getTaskDefName()).addParameter(limit).executeScalarList(String.class));
    }

    private void validate(Task task) {
        Preconditions.checkNotNull(task, "task object cannot be null");
        Preconditions.checkNotNull(task.getTaskId(), "Task id cannot be null");
        Preconditions.checkNotNull(task.getWorkflowInstanceId(), "Workflow instance id cannot be null");
        Preconditions.checkNotNull(task.getReferenceTaskName(), "Task reference name cannot be null");
    }
}<|MERGE_RESOLUTION|>--- conflicted
+++ resolved
@@ -1,17 +1,4 @@
 package com.netflix.conductor.dao.mysql;
-
-import java.sql.Connection;
-import java.text.SimpleDateFormat;
-import java.util.ArrayList;
-import java.util.Comparator;
-import java.util.Date;
-import java.util.LinkedList;
-import java.util.List;
-import java.util.stream.Collectors;
-
-import javax.inject.Inject;
-import javax.inject.Singleton;
-import javax.sql.DataSource;
 
 import com.fasterxml.jackson.databind.ObjectMapper;
 import com.google.common.annotations.VisibleForTesting;
@@ -29,10 +16,8 @@
 import com.netflix.conductor.dao.IndexDAO;
 import com.netflix.conductor.metrics.Monitors;
 
-<<<<<<< HEAD
-@Singleton
-=======
 import javax.inject.Inject;
+import javax.inject.Singleton;
 import javax.sql.DataSource;
 import java.sql.Connection;
 import java.text.SimpleDateFormat;
@@ -44,7 +29,7 @@
 import java.util.Optional;
 import java.util.stream.Collectors;
 
->>>>>>> 04e5c475
+@Singleton
 public class MySQLExecutionDAO extends MySQLBaseDAO implements ExecutionDAO {
 
     private static final String ARCHIVED_FIELD = "archived";
@@ -444,7 +429,7 @@
 
     @Override
     public List<EventExecution> getEventExecutions(String eventHandlerName, String eventName, String messageId,
-            int max) {
+                                                   int max) {
         try {
             List<EventExecution> executions = Lists.newLinkedList();
             withTransaction(tx -> {
@@ -705,25 +690,14 @@
     }
 
     private boolean insertEventExecution(Connection connection, EventExecution eventExecution) {
-        // @formatter:off
-        String EXISTS_EVENT_EXECUTION = "SELECT EXISTS(SELECT 1 FROM event_execution " + "WHERE event_handler_name = ? "
-                + "AND event_name = ? " + "AND message_id = ? " + "AND execution_id = ?)";
-        // @formatter:on
-
-        boolean exist = query(connection, EXISTS_EVENT_EXECUTION,
+
+        String INSERT_EVENT_EXECUTION = "INSERT INTO event_execution (event_handler_name, event_name, message_id, execution_id, json_data) "
+                + "VALUES (?, ?, ?, ?, ?)";
+        int count = query(connection, INSERT_EVENT_EXECUTION,
                 q -> q.addParameter(eventExecution.getName()).addParameter(eventExecution.getEvent())
-                        .addParameter(eventExecution.getMessageId()).addParameter(eventExecution.getId()).exists());
-
-        if (!exist) {
-            String INSERT_EVENT_EXECUTION = "INSERT INTO event_execution (event_handler_name, event_name, message_id, execution_id, json_data) "
-                    + "VALUES (?, ?, ?, ?, ?)";
-
-            execute(connection, INSERT_EVENT_EXECUTION,
-                    q -> q.addParameter(eventExecution.getName()).addParameter(eventExecution.getEvent())
-                            .addParameter(eventExecution.getMessageId()).addParameter(eventExecution.getId())
-                            .addJsonParameter(eventExecution).executeUpdate());
-        }
-        return false;
+                        .addParameter(eventExecution.getMessageId()).addParameter(eventExecution.getId())
+                        .addJsonParameter(eventExecution).executeUpdate());
+        return count > 0;
     }
 
     private void updateEventExecution(Connection connection, EventExecution eventExecution) {
@@ -750,7 +724,7 @@
     }
 
     private EventExecution readEventExecution(Connection connection, String eventHandlerName, String eventName,
-            String messageId, String executionId) {
+                                              String messageId, String executionId) {
         // @formatter:off
         String GET_EVENT_EXECUTION = "SELECT json_data FROM event_execution " + "WHERE event_handler_name = ? "
                 + "AND event_name = ? " + "AND message_id = ? " + "AND execution_id = ?";
