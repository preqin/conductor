--- conflicted
+++ resolved
@@ -18,13 +18,9 @@
  */
 package com.netflix.conductor.core.execution.tasks;
 
-<<<<<<< HEAD
+import com.fasterxml.jackson.core.JsonProcessingException;
+import com.fasterxml.jackson.databind.ObjectMapper;
 import com.google.common.annotations.VisibleForTesting;
-
-=======
-import com.fasterxml.jackson.core.JsonProcessingException;
->>>>>>> 3fe00978
-import com.fasterxml.jackson.databind.ObjectMapper;
 import com.netflix.conductor.common.metadata.tasks.Task;
 import com.netflix.conductor.common.metadata.tasks.Task.Status;
 import com.netflix.conductor.common.run.Workflow;
@@ -42,13 +38,6 @@
 import java.util.Map;
 
 import static com.netflix.conductor.core.execution.ApplicationException.Code.INTERNAL_ERROR;
-
-import org.slf4j.Logger;
-import org.slf4j.LoggerFactory;
-
-import java.util.Arrays;
-import java.util.HashMap;
-import java.util.Map;
 
 /**
  * @author Viren
@@ -123,21 +112,10 @@
 
 		if(sinkValue.startsWith("conductor")) {
 			if("conductor".equals(sinkValue)) {
-<<<<<<< HEAD
-				
 				queueName = sinkValue + ":" + workflow.getWorkflowName() + ":" + task.getReferenceTaskName();
-				
-=======
-				queueName = sinkValue + ":" + workflow.getWorkflowType() + ":" + task.getReferenceTaskName();
->>>>>>> 3fe00978
 			} else if(sinkValue.startsWith("conductor:")) {
 				queueName = sinkValue.replaceAll("conductor:", "");
-<<<<<<< HEAD
 				queueName = "conductor:" + workflow.getWorkflowName() + ":" + queueName;
-				
-=======
-				queueName = "conductor:" + workflow.getWorkflowType() + ":" + queueName;
->>>>>>> 3fe00978
 			} else {
 				task.setStatus(Status.FAILED);
 				task.setReasonForIncompletion("Invalid / Unsupported sink specified: " + sinkValue);
