--- conflicted
+++ resolved
@@ -1122,12 +1122,7 @@
     }
 
     @VisibleForTesting
-<<<<<<< HEAD
     public boolean scheduleTask(Workflow workflow, List<Task> tasks) {
-=======
-    boolean scheduleTask(Workflow workflow, List<Task> tasks) {
-        List<Task> createdTasks = new ArrayList<>();
->>>>>>> ad96b2a1
 
         try {
             if (tasks == null || tasks.isEmpty()) {
